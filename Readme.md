--- conflicted
+++ resolved
@@ -25,6 +25,7 @@
 
 > Please immediately upgrade to the latest version if you are using version 1.3 or below
 
+
 #### Sample video player made using tkVideoPlayer:
 ![Sample player](https://github.com/PaulleDemon/tkVideoPlayer/blob/master/videoplayer_screenshot.png?raw=True)
 
@@ -42,7 +43,6 @@
 
 
 **Donate:**
-<<<<<<< HEAD
 
 I'm a passionate supporter of open-source initiatives. Developing and maintaining open-source projects requires a significant commitment of time and effort. My goal is to transition to working on open-source projects on a full-time basis. If you'd like to support me and the open-source community, please consider making small donations so I can dedicate more time to open-source work.
 [Donate](https://www.buymeacoffee.com/ArtPaul)
@@ -52,17 +52,4 @@
 **Other ways to support**
 
 The site [https://adostrings.com](https://adostrings.com) and some of the production grade apps for sale to support open-source initiatives. Send mail to paul@adostrings.com to get to know more.
- 
-=======
-I'm a passionate supporter of open-source initiatives. Developing and maintaining open-source projects requires a significant commitment of time and effort. My goal is to transition to working on open-source projects on a full-time basis. If you'd like to support me and the open-source community, please consider making small donations so I can dedicate more time to open-source work.
-[Donate](https://www.buymeacoffee.com/ArtPaul)
-
-[<img src="https://github.com/PaulleDemon/PaulleDemon/blob/main/images/buy-me-coffee.png" height="100px" width="350px">](https://www.buymeacoffee.com/ArtPaul)
-
-**Other ways to support**
-
-The site [https://adostrings.com](https://adostrings.com) is for sale to support open-source initiatives. Send mail to paul@adostrings.com to get to know more.
-
-You can also purchase the smaller version of the above site from.
-[https://creators.adostrings.com](https://creators.adostrings.com) or [https://creators.adostrings.com/startups](https://creators.adostrings.com/startups) 
->>>>>>> 219701ef
+ 